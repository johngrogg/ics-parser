--- conflicted
+++ resolved
@@ -1,14 +1,10 @@
 {
     "_readme": [
         "This file locks the dependencies of your project to a known state",
-        "Read more about it at https://getcomposer.org/doc/01-basic-usage.md#composer-lock-the-lock-file",
+        "Read more about it at https://getcomposer.org/doc/01-basic-usage.md#installing-dependencies",
         "This file is @generated automatically"
     ],
-<<<<<<< HEAD
-    "content-hash": "1fa44f9c6d4ee8e4d09670faca830714",
-=======
-    "content-hash": "517b27b372e5303ab810cb91772db8dd",
->>>>>>> db0fc811
+    "content-hash": "119f8b4b8ebba22819faad3757a6272a",
     "packages": [
         {
             "name": "nesbot/carbon",
@@ -70,18 +66,6 @@
         },
         {
             "name": "symfony/polyfill-mbstring",
-<<<<<<< HEAD
-            "version": "v1.10.0",
-            "source": {
-                "type": "git",
-                "url": "https://github.com/symfony/polyfill-mbstring.git",
-                "reference": "c79c051f5b3a46be09205c73b80b346e4153e494"
-            },
-            "dist": {
-                "type": "zip",
-                "url": "https://api.github.com/repos/symfony/polyfill-mbstring/zipball/c79c051f5b3a46be09205c73b80b346e4153e494",
-                "reference": "c79c051f5b3a46be09205c73b80b346e4153e494",
-=======
             "version": "v1.11.0",
             "source": {
                 "type": "git",
@@ -92,7 +76,6 @@
                 "type": "zip",
                 "url": "https://api.github.com/repos/symfony/polyfill-mbstring/zipball/fe5e94c604826c35a32fa832f35bd036b6799609",
                 "reference": "fe5e94c604826c35a32fa832f35bd036b6799609",
->>>>>>> db0fc811
                 "shasum": ""
             },
             "require": {
@@ -138,11 +121,7 @@
                 "portable",
                 "shim"
             ],
-<<<<<<< HEAD
-            "time": "2018-09-21T13:07:52+00:00"
-=======
             "time": "2019-02-06T07:57:58+00:00"
->>>>>>> db0fc811
         },
         {
             "name": "symfony/translation",
@@ -211,7 +190,6 @@
     ],
     "packages-dev": [
         {
-<<<<<<< HEAD
             "name": "doctrine/instantiator",
             "version": "1.0.5",
             "source": {
@@ -223,19 +201,6 @@
                 "type": "zip",
                 "url": "https://api.github.com/repos/doctrine/instantiator/zipball/8e884e78f9f0eb1329e445619e04456e64d8051d",
                 "reference": "8e884e78f9f0eb1329e445619e04456e64d8051d",
-=======
-            "name": "squizlabs/php_codesniffer",
-            "version": "2.9.2",
-            "source": {
-                "type": "git",
-                "url": "https://github.com/squizlabs/PHP_CodeSniffer.git",
-                "reference": "2acf168de78487db620ab4bc524135a13cfe6745"
-            },
-            "dist": {
-                "type": "zip",
-                "url": "https://api.github.com/repos/squizlabs/PHP_CodeSniffer/zipball/2acf168de78487db620ab4bc524135a13cfe6745",
-                "reference": "2acf168de78487db620ab4bc524135a13cfe6745",
->>>>>>> db0fc811
                 "shasum": ""
             },
             "require": {
@@ -587,7 +552,6 @@
             "keywords": [
                 "timer"
             ],
-<<<<<<< HEAD
             "time": "2017-02-26T11:10:40+00:00"
         },
         {
@@ -1220,16 +1184,16 @@
         },
         {
             "name": "symfony/polyfill-ctype",
-            "version": "v1.10.0",
+            "version": "v1.11.0",
             "source": {
                 "type": "git",
                 "url": "https://github.com/symfony/polyfill-ctype.git",
-                "reference": "e3d826245268269cd66f8326bd8bc066687b4a19"
-            },
-            "dist": {
-                "type": "zip",
-                "url": "https://api.github.com/repos/symfony/polyfill-ctype/zipball/e3d826245268269cd66f8326bd8bc066687b4a19",
-                "reference": "e3d826245268269cd66f8326bd8bc066687b4a19",
+                "reference": "82ebae02209c21113908c229e9883c419720738a"
+            },
+            "dist": {
+                "type": "zip",
+                "url": "https://api.github.com/repos/symfony/polyfill-ctype/zipball/82ebae02209c21113908c229e9883c419720738a",
+                "reference": "82ebae02209c21113908c229e9883c419720738a",
                 "shasum": ""
             },
             "require": {
@@ -1241,7 +1205,7 @@
             "type": "library",
             "extra": {
                 "branch-alias": {
-                    "dev-master": "1.9-dev"
+                    "dev-master": "1.11-dev"
                 }
             },
             "autoload": {
@@ -1274,7 +1238,7 @@
                 "polyfill",
                 "portable"
             ],
-            "time": "2018-08-06T14:22:27+00:00"
+            "time": "2019-02-06T07:57:58+00:00"
         },
         {
             "name": "symfony/yaml",
@@ -1325,9 +1289,6 @@
             "description": "Symfony Yaml Component",
             "homepage": "https://symfony.com",
             "time": "2018-11-11T11:18:13+00:00"
-=======
-            "time": "2018-11-07T22:31:41+00:00"
->>>>>>> db0fc811
         }
     ],
     "aliases": [],
