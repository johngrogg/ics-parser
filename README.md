# PHP ICS Parser

[![Latest Stable Version](https://poser.pugx.org/johngrogg/ics-parser/v/stable.png "Latest Stable Version")](https://packagist.org/packages/johngrogg/ics-parser)
[![Total Downloads](https://poser.pugx.org/johngrogg/ics-parser/downloads.png "Total Downloads")](https://packagist.org/packages/johngrogg/ics-parser)
[![Reference Status](https://www.versioneye.com/php/johngrogg:ics-parser/reference_badge.svg?style=flat "Reference Status")](https://www.versioneye.com/php/johngrogg:ics-parser/references)
[![Dependency Status](https://www.versioneye.com/php/johngrogg:ics-parser/badge.svg "Dependency Status")](https://www.versioneye.com/php/johngrogg:ics-parser)

---

## Installation

### Requirements
 - PHP 5 (≥ 5.3.0)
 - Valid ICS (`.ics`, `.ical`, `.ifb`) file

### Setup

 - Install [Composer](http://getcomposer.org)
   - Add the following requirement to `composer.json`
     - :warning: **Note the owner is `johngrogg` and not `u01jmg3`**
   - If you want to try out newer features then require [`dev-master`](https://getcomposer.org/doc/articles/aliases.md#branch-alias)

   ```yaml
   {
       "require": {
           "johngrogg/ics-parser": "^2"
       }
   }
   ```

### How to instantiate the Parser

- Using the example script as a guide, [refer to this code](https://github.com/u01jmg3/ics-parser/blob/master/examples/index.php#L1-L19)

---

## API

### `ICal` API

#### Constants

| Name                | Description                                 |
|---------------------|---------------------------------------------|
| `DATE_TIME_FORMAT`  | Default datetime format to use              |
| `RECURRENCE_EVENT`  | Used to isolate generated recurrence events |
| `SECONDS_IN_A_WEEK` | Integer of the number of seconds in a week  |
| `TIME_FORMAT`       | Default time format to use                  |
| `UNIX_MIN_YEAR`     | Minimum UNIX year to use                    |

#### Variables

| Name                     | Description                                                        | Configurable       | Default Value  |
|--------------------------|--------------------------------------------------------------------|:------------------:|----------------|
| `$cal`                   | The parsed calendar                                                |         :x:        | N/A            |
| `$eventCount`            | Track the number of events in the current iCal feed                |         :x:        | N/A            |
| `$freeBusyCount`         | Track the free/busy count in the current iCal feed                 |         :x:        | N/A            |
| `$todoCount`             | Track the number of todos in the current iCal feed                 |         :x:        | N/A            |
| `$defaultSpan`           | The value in years to use for indefinite, recurring events         | :white_check_mark: | `2`            |
| `$defaultTimeZone`       | Customise the default time zone used by the parser                 | :white_check_mark: | System default |
| `$defaultWeekStart`      | The two letter representation of the first day of the week         | :white_check_mark: | `MO`           |
| `$skipRecurrence`        | Toggle whether to skip the parsing recurrence rules                | :white_check_mark: | `false`        |
| `$useTimeZoneWithRRules` | Toggle whether to use time zone info when parsing recurrence rules | :white_check_mark: | `false`        |

#### Methods

<<<<<<< HEAD
| Function                      | Parameter(s)                                               | Visibility  | Description                                                                                                                   |
|-------------------------------|------------------------------------------------------------|-------------|-------------------------------------------------------------------------------------------------------------------------------|
| `__construct`                 | `$files = false`, `$options = array()`                     | `public`    | Creates the ICal object                                                                                                       |
| `initFile`                    | `$file`                                                    | `protected` | Initialises lines from a file                                                                                                 |
| `initLines`                   | `$lines`                                                   | `protected` | Initialises the parser using an array containing each line of iCal content                                                    |
| `initString`                  | `$string`                                                  | `protected` | Initialises lines from a string                                                                                               |
| `initUrl`                     | `$url`                                                     | `protected` | Initialises lines from a URL                                                                                                  |
| `cleanData`                   | `$data`                                                    | `protected` | Replace curly quotes and other special characters with their standard equivalents                                             |
| `convertDayOrdinalToPositive` | `$dayNumber`, `$weekday`, `$timestamp`                     | `protected` | Convert a negative day ordinal to its equivalent positive form                                                                |
| `fileOrUrl`                   | `$filename`                                                | `protected` | Reads an entire file or URL into an array                                                                                     |
| `isFileOrUrl`                 | `$filename`                                                | `protected` | Check if filename exists as a file or URL                                                                                     |
| `isValidTimeZoneId`           | `$timeZone`                                                | `protected` | Check if a time zone is valid                                                                                                 |
| `mb_str_replace`              | `$search`, `$replace`, `$subject`, `$count = 0`            | `protected` | Replace all occurrences of the search string with the replacement string. Multibyte safe.                                     |
| `numberOfDays`                | `$days`, `$start`, `$end`                                  | `protected` | Get the number of days between a start and end date                                                                           |
| `parseDuration`               | `$date`, `$duration`                                       | `protected` | Parse a duration and apply it to a date                                                                                       |
| `processDateConversions`      | -                                                          | `protected` | Add fields `DTSTART_tz` and `DTEND_tz` to each Event                                                                          |
| `processEvents`               | -                                                          | `protected` | Performs some admin tasks on all events as taken straight from the ics file.                                                  |
| `processRecurrences`          | -                                                          | `protected` | Processes recurrence rules                                                                                                    |
| `removeUnprintableChars`      | `$data`                                                    | `protected` | Remove unprintable ASCII and UTF-8 characters                                                                                 |
| `unfold`                      | `$lines`                                                   | `protected` | Unfold an iCal file in preparation for parsing                                                                                |
| `calendarDescription`         | -                                                          | `public`    | Returns the calendar description                                                                                              |
| `calendarName`                | -                                                          | `public`    | Returns the calendar name                                                                                                     |
| `calendarTimeZone`            | `$ignoreUtc`                                               | `public`    | Returns the calendar time zone                                                                                                |
| `events`                      | -                                                          | `public`    | Returns an array of Events. Every event is a class with the event details being properties within it.                         |
| `eventsFromInterval`          | `$interval`                                                | `public`    | Returns a sorted array of the events following a given string, or false if no events exist in the range.                      |
| `eventsFromRange`             | `$rangeStart = false`, `$rangeEnd = false`                 | `public`    | Returns a sorted array of the events in a given range, or an empty array if no events exist in the range.                     |
| `freeBusyEvents`              | -                                                          | `public`    | Returns an array of arrays with all free/busy events. Every event is an associative array and each property is an element it. |
| `hasEvents`                   | -                                                          | `public`    | Returns a boolean value whether the current calendar has events or not                                                        |
| `iCalDateToUnixTimestamp`     | `$icalDate`, `$forceTimeZone = false`, `$forceUtc = false` | `public`    | Return Unix timestamp from iCal date time format                                                                              |
| `iCalDateWithTimeZone`        | `$event`, `$key`, `$forceTimeZone`                         | `public`    | Return a date adapted to the calendar time zone depending on the event TZID                                                   |
| `isValidDate`                 | `$value`                                                   | `public`    | Check if a date string is a valid date                                                                                        |
| `parseExdates`                | `$event`                                                   | `public`    | Parse a list of excluded dates to be applied to an Event                                                                      |
| `sortEventsWithOrder`         | `$events`, `$sortOrder = SORT_ASC`                         | `public`    | Sort events based on a given sort order                                                                                       |
=======
| Method                        | Parameter(s)                                    | Visibility  | Description                                                                                                                   |
|-------------------------------|-------------------------------------------------|-------------|-------------------------------------------------------------------------------------------------------------------------------|
| `__construct`                 | `$files = false`, `$options = array()`          | `public`    | Creates the ICal object                                                                                                       |
| `initFile`                    | `$file`                                         | `protected` | Initialises lines from a file                                                                                                 |
| `initLines`                   | `$lines`                                        | `protected` | Initialises the parser using an array containing each line of iCal content                                                    |
| `initString`                  | `$string`                                       | `protected` | Initialises lines from a string                                                                                               |
| `initUrl`                     | `$url`                                          | `protected` | Initialises lines from a URL                                                                                                  |
| `cleanData`                   | `$data`                                         | `protected` | Replace curly quotes and other special characters with their standard equivalents                                             |
| `convertDayOrdinalToPositive` | `$dayNumber`, `$weekday`, `$timestamp`          | `protected` | Convert a negative day ordinal to its equivalent positive form                                                                |
| `fileOrUrl`                   | `$filename`                                     | `protected` | Reads an entire file or URL into an array                                                                                     |
| `isFileOrUrl`                 | `$filename`                                     | `protected` | Check if filename exists as a file or URL                                                                                     |
| `isValidTimeZoneId`           | `$timeZone`                                     | `protected` | Check if a time zone is valid                                                                                                 |
| `mb_str_replace`              | `$search`, `$replace`, `$subject`, `$count = 0` | `protected` | Replace all occurrences of the search string with the replacement string. Multibyte safe.                                     |
| `numberOfDays`                | `$days`, `$start`, `$end`                       | `protected` | Get the number of days between a start and end date                                                                           |
| `parseDuration`               | `$date`, `$duration`                            | `protected` | Parse a duration and apply it to a date                                                                                       |
| `processDateConversions`      | -                                               | `protected` | Add fields `DTSTART_tz` and `DTEND_tz` to each Event                                                                          |
| `processEvents`               | -                                               | `protected` | Performs some admin tasks on all events as taken straight from the ics file.                                                  |
| `processRecurrences`          | -                                               | `protected` | Processes recurrence rules                                                                                                    |
| `removeUnprintableChars`      | `$data`                                         | `protected` | Remove unprintable ASCII and UTF-8 characters                                                                                 |
| `unfold`                      | `$lines`                                        | `protected` | Unfold an iCal file in preparation for parsing                                                                                |
| `calendarDescription`         | -                                               | `public`    | Returns the calendar description                                                                                              |
| `calendarName`                | -                                               | `public`    | Returns the calendar name                                                                                                     |
| `calendarTimeZone`            | -                                               | `public`    | Returns the calendar time zone                                                                                                |
| `events`                      | -                                               | `public`    | Returns an array of Events. Every event is a class with the event details being properties within it.                         |
| `eventsFromInterval`          | `$interval`                                     | `public`    | Returns a sorted array of the events following a given string, or false if no events exist in the range.                      |
| `eventsFromRange`             | `$rangeStart = false`, `$rangeEnd = false`      | `public`    | Returns a sorted array of the events in a given range, or an empty array if no events exist in the range.                     |
| `freeBusyEvents`              | -                                               | `public`    | Returns an array of arrays with all free/busy events. Every event is an associative array and each property is an element it. |
| `hasEvents`                   | -                                               | `public`    | Returns a boolean value whether the current calendar has events or not                                                        |
| `iCalDateToUnixTimestamp`     | `$icalDate`, `$forceTimeZone = false`           | `public`    | Return Unix timestamp from iCal date time format                                                                              |
| `iCalDateWithTimeZone`        | `$event`, `$key`, `$forceTimeZone`              | `public`    | Return a date adapted to the calendar time zone depending on the event TZID                                                   |
| `isValidDate`                 | `$value`                                        | `public`    | Check if a date string is a valid date                                                                                        |
| `parseExdates`                | `$event`                                        | `public`    | Parse a list of excluded dates to be applied to an Event                                                                      |
| `sortEventsWithOrder`         | `$events`, `$sortOrder = SORT_ASC`              | `public`    | Sort events based on a given sort order                                                                                       |
>>>>>>> fed6f891

---

### `Event` API

<<<<<<< HEAD
#### Constants

| Name                | Description                                                   |
|---------------------|---------------------------------------------------------------|
| `TIMEZONE_TEMPLATE` | `sprintf` template for use with `updateEventTimeZoneString()` |

#### Functions

| Function                    | Parameter(s)                                | Description                                                                                             |
|-----------------------------|---------------------------------------------|---------------------------------------------------------------------------------------------------------|
| `__construct`               | `$ical`, `$data = array()`                  | Creates the Event object                                                                                |
| `prepareDate`               | `$value`                                    | Prepares the data for output                                                                            |
| `printData`                 | `$html = '<p>%s: %s</p>'`                   | Return Event data excluding anything blank within an HTML template                                      |
| `snakeCase`                 | `$input`, `$glue = '_'`, `$separator = '-'` | Convert the given input to snake_case                                                                   |
| `updateEventTimeZoneString` |                                             | Extend `{DTSTART|DTEND|RECURRENCE-ID}_array` to include `TZID=Timezone:YYYYMMDD[T]HHMMSS` of each event |
=======
#### Methods

| Method        | Parameter(s)                                | Visibility  | Description                                                        |
|---------------|---------------------------------------------|-------------|--------------------------------------------------------------------|
| `__construct` | `$data = array()`                           | `public`    | Creates the Event object                                           |
| `printData`   | `$html = '<p>%s: %s</p>'`                   | `public`    | Return Event data excluding anything blank within an HTML template |
| `prepareData` | `$value`                                    | `protected` | Prepares the data for output                                       |
| `snakeCase`   | `$input`, `$glue = '_'`, `$separator = '-'` | `protected` | Convert the given input to snake_case                              |
>>>>>>> fed6f891

---

## Credits
 - [Jonathan Goode](https://github.com/u01jmg3) (programming, bug fixing, enhancement, coding standard)
 - [John Grogg](john.grogg@gmail.com) (programming, addition of event recurrence handling)
 - Frank Gregor (programming, feedback, testing)
 - [Martin Thoma](info@martin-thoma.de) (programming, bug fixing, project management, initial concept)

---

## Tools for Testing

 - [https://jakubroztocil.github.io/rrule/](https://jakubroztocil.github.io/rrule/)
 - [http://www.unixtimestamp.com/](http://www.unixtimestamp.com/)<|MERGE_RESOLUTION|>--- conflicted
+++ resolved
@@ -64,8 +64,7 @@
 
 #### Methods
 
-<<<<<<< HEAD
-| Function                      | Parameter(s)                                               | Visibility  | Description                                                                                                                   |
+| Method                        | Parameter(s)                                               | Visibility  | Description                                                                                                                   |
 |-------------------------------|------------------------------------------------------------|-------------|-------------------------------------------------------------------------------------------------------------------------------|
 | `__construct`                 | `$files = false`, `$options = array()`                     | `public`    | Creates the ICal object                                                                                                       |
 | `initFile`                    | `$file`                                                    | `protected` | Initialises lines from a file                                                                                                 |
@@ -98,72 +97,26 @@
 | `isValidDate`                 | `$value`                                                   | `public`    | Check if a date string is a valid date                                                                                        |
 | `parseExdates`                | `$event`                                                   | `public`    | Parse a list of excluded dates to be applied to an Event                                                                      |
 | `sortEventsWithOrder`         | `$events`, `$sortOrder = SORT_ASC`                         | `public`    | Sort events based on a given sort order                                                                                       |
-=======
-| Method                        | Parameter(s)                                    | Visibility  | Description                                                                                                                   |
-|-------------------------------|-------------------------------------------------|-------------|-------------------------------------------------------------------------------------------------------------------------------|
-| `__construct`                 | `$files = false`, `$options = array()`          | `public`    | Creates the ICal object                                                                                                       |
-| `initFile`                    | `$file`                                         | `protected` | Initialises lines from a file                                                                                                 |
-| `initLines`                   | `$lines`                                        | `protected` | Initialises the parser using an array containing each line of iCal content                                                    |
-| `initString`                  | `$string`                                       | `protected` | Initialises lines from a string                                                                                               |
-| `initUrl`                     | `$url`                                          | `protected` | Initialises lines from a URL                                                                                                  |
-| `cleanData`                   | `$data`                                         | `protected` | Replace curly quotes and other special characters with their standard equivalents                                             |
-| `convertDayOrdinalToPositive` | `$dayNumber`, `$weekday`, `$timestamp`          | `protected` | Convert a negative day ordinal to its equivalent positive form                                                                |
-| `fileOrUrl`                   | `$filename`                                     | `protected` | Reads an entire file or URL into an array                                                                                     |
-| `isFileOrUrl`                 | `$filename`                                     | `protected` | Check if filename exists as a file or URL                                                                                     |
-| `isValidTimeZoneId`           | `$timeZone`                                     | `protected` | Check if a time zone is valid                                                                                                 |
-| `mb_str_replace`              | `$search`, `$replace`, `$subject`, `$count = 0` | `protected` | Replace all occurrences of the search string with the replacement string. Multibyte safe.                                     |
-| `numberOfDays`                | `$days`, `$start`, `$end`                       | `protected` | Get the number of days between a start and end date                                                                           |
-| `parseDuration`               | `$date`, `$duration`                            | `protected` | Parse a duration and apply it to a date                                                                                       |
-| `processDateConversions`      | -                                               | `protected` | Add fields `DTSTART_tz` and `DTEND_tz` to each Event                                                                          |
-| `processEvents`               | -                                               | `protected` | Performs some admin tasks on all events as taken straight from the ics file.                                                  |
-| `processRecurrences`          | -                                               | `protected` | Processes recurrence rules                                                                                                    |
-| `removeUnprintableChars`      | `$data`                                         | `protected` | Remove unprintable ASCII and UTF-8 characters                                                                                 |
-| `unfold`                      | `$lines`                                        | `protected` | Unfold an iCal file in preparation for parsing                                                                                |
-| `calendarDescription`         | -                                               | `public`    | Returns the calendar description                                                                                              |
-| `calendarName`                | -                                               | `public`    | Returns the calendar name                                                                                                     |
-| `calendarTimeZone`            | -                                               | `public`    | Returns the calendar time zone                                                                                                |
-| `events`                      | -                                               | `public`    | Returns an array of Events. Every event is a class with the event details being properties within it.                         |
-| `eventsFromInterval`          | `$interval`                                     | `public`    | Returns a sorted array of the events following a given string, or false if no events exist in the range.                      |
-| `eventsFromRange`             | `$rangeStart = false`, `$rangeEnd = false`      | `public`    | Returns a sorted array of the events in a given range, or an empty array if no events exist in the range.                     |
-| `freeBusyEvents`              | -                                               | `public`    | Returns an array of arrays with all free/busy events. Every event is an associative array and each property is an element it. |
-| `hasEvents`                   | -                                               | `public`    | Returns a boolean value whether the current calendar has events or not                                                        |
-| `iCalDateToUnixTimestamp`     | `$icalDate`, `$forceTimeZone = false`           | `public`    | Return Unix timestamp from iCal date time format                                                                              |
-| `iCalDateWithTimeZone`        | `$event`, `$key`, `$forceTimeZone`              | `public`    | Return a date adapted to the calendar time zone depending on the event TZID                                                   |
-| `isValidDate`                 | `$value`                                        | `public`    | Check if a date string is a valid date                                                                                        |
-| `parseExdates`                | `$event`                                        | `public`    | Parse a list of excluded dates to be applied to an Event                                                                      |
-| `sortEventsWithOrder`         | `$events`, `$sortOrder = SORT_ASC`              | `public`    | Sort events based on a given sort order                                                                                       |
->>>>>>> fed6f891
 
 ---
 
 ### `Event` API
 
-<<<<<<< HEAD
 #### Constants
 
 | Name                | Description                                                   |
 |---------------------|---------------------------------------------------------------|
 | `TIMEZONE_TEMPLATE` | `sprintf` template for use with `updateEventTimeZoneString()` |
 
-#### Functions
-
-| Function                    | Parameter(s)                                | Description                                                                                             |
-|-----------------------------|---------------------------------------------|---------------------------------------------------------------------------------------------------------|
-| `__construct`               | `$ical`, `$data = array()`                  | Creates the Event object                                                                                |
-| `prepareDate`               | `$value`                                    | Prepares the data for output                                                                            |
-| `printData`                 | `$html = '<p>%s: %s</p>'`                   | Return Event data excluding anything blank within an HTML template                                      |
-| `snakeCase`                 | `$input`, `$glue = '_'`, `$separator = '-'` | Convert the given input to snake_case                                                                   |
-| `updateEventTimeZoneString` |                                             | Extend `{DTSTART|DTEND|RECURRENCE-ID}_array` to include `TZID=Timezone:YYYYMMDD[T]HHMMSS` of each event |
-=======
 #### Methods
 
-| Method        | Parameter(s)                                | Visibility  | Description                                                        |
-|---------------|---------------------------------------------|-------------|--------------------------------------------------------------------|
-| `__construct` | `$data = array()`                           | `public`    | Creates the Event object                                           |
-| `printData`   | `$html = '<p>%s: %s</p>'`                   | `public`    | Return Event data excluding anything blank within an HTML template |
-| `prepareData` | `$value`                                    | `protected` | Prepares the data for output                                       |
-| `snakeCase`   | `$input`, `$glue = '_'`, `$separator = '-'` | `protected` | Convert the given input to snake_case                              |
->>>>>>> fed6f891
+| Method                      | Parameter(s)                                | Visibility  | Description                                                                                             |
+|-----------------------------|---------------------------------------------|-------------|---------------------------------------------------------------------------------------------------------|
+| `__construct`               | `$data = array()`                           | `public`    | Creates the Event object                                                                                |
+| `printData`                 | `$html = '<p>%s: %s</p>'`                   | `public`    | Return Event data excluding anything blank within an HTML template                                      |
+| `prepareData`               | `$value`                                    | `protected` | Prepares the data for output                                                                            |
+| `snakeCase`                 | `$input`, `$glue = '_'`, `$separator = '-'` | `protected` | Convert the given input to snake_case                                                                   |
+| `updateEventTimeZoneString` |                                             | `protected` | Extend `{DTSTART|DTEND|RECURRENCE-ID}_array` to include `TZID=Timezone:YYYYMMDD[T]HHMMSS` of each event |
 
 ---
 
