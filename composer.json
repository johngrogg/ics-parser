--- conflicted
+++ resolved
@@ -1,12 +1,7 @@
 {
     "name": "johngrogg/ics-parser",
-<<<<<<< HEAD
-    "version": "1.0.4",
-    "description": "Ics file parser",
-=======
     "version": "2.0.0",
     "description": "ICS file parser",
->>>>>>> 2d15e08e
     "keywords": ["ics", "ical"],
     "type":"library",
     "license": "MIT",
